--- conflicted
+++ resolved
@@ -47,23 +47,13 @@
     slurm_options = {
         "partition": partition,
         "cpus-per-task": num_cpus,
-<<<<<<< HEAD
         "exclude": "head[026-033],head034,head042,head073,head071", # head073 -> RuntimeError: CUDA error: no kernel image is available for execution on the device
-=======
-        "exclude": "head[026-033],head073",
-        # head073 -> RuntimeError: CUDA error: no kernel image is available for execution on the device
->>>>>>> 6b641140
         "nodes": 1,
         "chdir": "./",
         "output": f"{log_dir}/run_%A/%a.out",
         "error": f"{log_dir}/run_%A/%a.err",
-<<<<<<< HEAD
-        "array": f"0-{num_jobs_in_array-1}" if num_jobs_in_array > 1 else "0",
-        "mem": f"{mem}G"
-=======
         "array": f"0-{num_jobs_in_array - 1}" if num_jobs_in_array > 1 else "0",
         "mem": f"{mem}G",
->>>>>>> 6b641140
     }
 
     if slurm_args is not None:
