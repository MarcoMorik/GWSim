--- conflicted
+++ resolved
@@ -865,12 +865,9 @@
         "architecture_class": "Transformer",
         "architecture": "SwinTransformer",
         "embedding_dim": 1536,
-<<<<<<< HEAD
-        "alignment": null
-=======
-        "alignable": "false"
-    },
-    "segment_anything_vit_b": {
+        "alignment": null
+    },
+    "SegmentAnything_vit_b": {
         "model_name": "SegmentAnything",
         "source": "custom",
         "model_parameters": {
@@ -882,10 +879,10 @@
         "architecture_class": "Transformer",
         "architecture": "ViT",
         "embedding_dim": 256,
-        "alignable": "false"
+        "alignment": null
 
     },
-    "align_model": {
+    "Kakaobrain_Align": {
         "model_name": "Kakaobrain_Align",
         "source": "custom",
         "model_parameters": {},
@@ -895,7 +892,6 @@
         "architecture_class": "Convolutional",
         "architecture": "EfficientNet",
         "embedding_dim": 640,
-        "alignable": "false"
->>>>>>> 0f8c10e5
+        "alignment": null
     }
 }