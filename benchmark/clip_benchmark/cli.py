--- conflicted
+++ resolved
@@ -62,15 +62,10 @@
     parser_eval.add_argument('--feature_alignment', nargs='?', const='gLocal',
                              type=lambda x: None if x == '' else x)
 
-<<<<<<< HEAD
-    parser_eval.add_argument('--task', type=str, default="linear_probe", choices=["linear_probe","ensembling"],
-                             help="Task to evaluate on. With --task=auto, the task is automatically inferred from the dataset.")
-=======
     parser_eval.add_argument('--task', type=str, default="linear_probe",
-                             choices=["linear_probe", "model_similarity"],
+                             choices=["linear_probe", "model_similarity","ensembling"],
                              help="Task to evaluate on. With --task=auto, the task is automatically inferred from the "
                                   "dataset.")
->>>>>>> 24a0a1d2
     parser_eval.add_argument('--no_amp', action="store_false", dest="amp", default=True,
                              help="whether to use mixed precision")
     parser_eval.add_argument('--num_workers', default=4, type=int)
@@ -360,52 +355,8 @@
         for row in rows:
             writer.writerow(row)
 
-
-<<<<<<< HEAD
-        metrics = linear_probe.evaluate_combined(
-            model_ids=model_ids_w_ds,
-            feature_combiner_cls=feature_combiner_cls,
-            feature_root=args.feature_root,
-            fewshot_k=args.fewshot_k,
-            batch_size=args.batch_size,
-            num_workers=args.num_workers,
-            lr=args.fewshot_lr,
-            epochs=args.fewshot_epochs,
-            device=args.device,
-            normalize=args.normalize,
-            seed=args.seed,
-            use_val_ds=args.val_proportion is not None or args.val_split is not None,
-            out_fn=out_pred,
-            amp=args.amp,
-            verbose=args.verbose,
-        )
-
-    elif task == "ensembling":
-        model_ids_w_ds = [(model_id + '-' + args.dataset).replace('/', '_') for model_id in model_ids]
-        metrics = linear_probe.evaluate_ensemble(
-            model_ids=model_ids_w_ds,
-            feature_root=args.feature_root,
-            fewshot_k=args.fewshot_k,
-            batch_size=args.batch_size,
-            num_workers=args.num_workers,
-            lr=args.fewshot_lr,
-            epochs=args.fewshot_epochs,
-            device=args.device,
-            normalize=args.normalize,
-            seed=args.seed,
-            use_val_ds=args.val_proportion is not None or args.val_split is not None,
-            out_fn=out_pred,
-            amp=args.amp,
-            verbose=args.verbose,
-        )
-    else:
-        raise ValueError(
-            "Unsupported task: {}. task should be `zeroshot_classification`, `zeroshot_retrieval`, `linear_probe`, `ensembling` or `captioning`".format(
-                task))
-=======
 def main_model_sim(base):
     base.device = _prepare_device(base.distributed)
->>>>>>> 24a0a1d2
 
     # Get list of datasets to evaluate on
     datasets = _get_list_of_datasets(base)
@@ -713,11 +664,8 @@
         if args.verbose:
             print(f"Skip {out_res}//{out_pred}, exist already.")
         return
-
+    model_ids_w_ds = [(model_id + '-' + args.dataset).replace('/', '_') for model_id in model_ids]
     if task == "linear_probe":
-
-        model_ids_w_ds = [(model_id + '-' + args.dataset).replace('/', '_') for model_id in model_ids]
-
         # get feature combiner cls
         feature_combiner_cls = get_feature_combiner_cls(args.feature_combiner)
 
@@ -738,10 +686,29 @@
             amp=args.amp,
             verbose=args.verbose,
         )
+    
+    elif task == "ensembling":
+        
+        metrics = linear_probe.evaluate_ensemble(
+            model_ids=model_ids_w_ds,
+            feature_root=args.feature_root,
+            fewshot_k=args.fewshot_k,
+            batch_size=args.batch_size,
+            num_workers=args.num_workers,
+            lr=args.fewshot_lr,
+            epochs=args.fewshot_epochs,
+            device=args.device,
+            normalize=args.normalize,
+            seed=args.seed,
+            use_val_ds=args.val_proportion is not None or args.val_split is not None,
+            out_fn=out_pred,
+            amp=args.amp,
+            verbose=args.verbose,
+        )
     else:
         raise ValueError(
             "Unsupported task: {}. task should be `zeroshot_classification`, `zeroshot_retrieval`, `linear_probe`, "
-            "or `captioning`".format(
+            " `ensembling` or `captioning`".format(
                 task))
 
     dump = {
