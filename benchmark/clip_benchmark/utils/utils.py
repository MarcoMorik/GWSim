--- conflicted
+++ resolved
@@ -44,18 +44,10 @@
 ) -> Tuple[torch.Tensor, torch.Tensor]:
     if isinstance(feature_root, list):
         features = [load_features(f, model_id, split) for f in feature_root]
-<<<<<<< HEAD
-        targets = load_targets(feature_root[0], model_id, split)
-        # For sanity check we do load all other targets and hope that they match:
-        for f in feature_root[1:]:
-            assert torch.equal(load_targets(f, model_id, split),
-                               targets), f"Targets of {f} and {feature_root[0]} do not match"
-=======
         targets = [load_targets(f, model_id, split) for f in feature_root]
         if not check_equal_targets(targets):
             raise ValueError("Not all targets are equal.")
         targets = targets[0]
->>>>>>> 0809f456
     else:
         features = load_features(feature_root, model_id, split)
         targets = load_targets(feature_root, model_id, split)
