--- conflicted
+++ resolved
@@ -18,17 +18,9 @@
 class BaseEvaluator:
     def __init__(self, batch_size: int, num_workers: int, lrs: List[float], epochs: int, seed: int, device: str,
                  fewshot_k: int, model_dirs: Optional[List[str]], predictions_dir: Optional[str],
-<<<<<<< HEAD
                  normalize: bool = True, verbose: bool = False, val_proportion: float = 0,
-                 logit_filter: Optional[torch.Tensor] = None) -> None:
-=======
-                 normalize: bool = True,
-                 amp: bool = True, verbose: bool = False, val_proportion: float = 0,
-                 logit_filter: Optional[torch.Tensor] = None,
-                 weight_decay: float = 0.0,
-                 weight_decay_type: str = "L2"
-                 ) -> None:
->>>>>>> 815f13d0
+                 logit_filter: Optional[torch.Tensor] = None, weight_decay: float = 0.0,
+                 weight_decay_type: str = "L2") -> None:
         super().__init__()
 
         self.batch_size = batch_size
@@ -49,17 +41,13 @@
         self.verbose = verbose
         self.val_proportion = val_proportion
         self.logit_filter = logit_filter
-<<<<<<< HEAD
         self.lr = None
         self.wd = None
         self.lrs = lrs
-        self.hp_tuner = HyperparameterTuner(lrs, self.epochs, self.device, self.verbose, self.seed)
-=======
         self.weight_decay = weight_decay
         self.weight_decay_type = weight_decay_type
-        self.wd_tuner = WeightDecayTuner(self.lr, self.epochs, self.autocast, self.device, self.verbose, self.seed,
-                                         weight_decay_type=self.weight_decay_type)
->>>>>>> 815f13d0
+        # TODO: pass weight_decay_type to HyperparameterTuner
+        self.hp_tuner = HyperparameterTuner(lrs, self.epochs, self.device, self.verbose, self.seed)
 
     @staticmethod
     def check_single_instance(param: List[Any], param_name: str) -> Union[Any, List[Any]]:
@@ -114,14 +102,10 @@
             tmp_train_loader, tmp_val_loader = self._create_train_val_loaders(train_loader)
             best_lr, best_wd = self.hp_tuner.tune(tmp_train_loader, tmp_val_loader)
         else:
-<<<<<<< HEAD
             if len(self.lrs) != 1:
                 raise ValueError("Only one learning rate is supported without a validation set.")
             best_lr = self.lrs[0]
-            best_wd = 0
-=======
             best_wd = self.weight_decay
->>>>>>> 815f13d0
 
         self.lr = best_lr
         self.wd = best_wd
@@ -181,16 +165,9 @@
 class SingleModelEvaluator(BaseEvaluator):
     def __init__(self, batch_size, num_workers, lr, epochs, seed, device, fewshot_k, feature_dirs, model_dirs,
                  predictions_dir, model=None, train_dataloader=None, eval_dataloader=None, normalize=True,
-<<<<<<< HEAD
-                 verbose=False, val_proportion=0, logit_filter=None):
+                 verbose=False, val_proportion=0, logit_filter=None, weight_decay=0.0, weight_decay_type='L2'):
         super().__init__(batch_size, num_workers, lr, epochs, seed, device, fewshot_k, model_dirs, predictions_dir,
-                         normalize, verbose, val_proportion, logit_filter)
-=======
-                 amp=True, verbose=False, val_proportion=0, logit_filter=None, weight_decay=0.0,
-                 weight_decay_type='L2'):
-        super().__init__(batch_size, num_workers, lr, epochs, seed, device, fewshot_k, model_dirs, predictions_dir,
-                         normalize, amp, verbose, val_proportion, logit_filter, weight_decay, weight_decay_type)
->>>>>>> 815f13d0
+                         normalize, verbose, val_proportion, logit_filter, weight_decay, weight_decay_type)
 
         self.feature_dir = self.check_single_instance(feature_dirs, "feature directory")
         self.linear_probe_fn = self.check_single_instance(self.linear_probe_fns, "linear probe filename")
@@ -248,20 +225,11 @@
 
 class CombinedModelEvaluator(BaseEvaluator):
     def __init__(self, batch_size, num_workers, lr, epochs, seed, device, fewshot_k, feature_dirs, model_dirs,
-<<<<<<< HEAD
                  predictions_dir, feature_combiner_cls, normalize=True, verbose=False, val_proportion=0,
-                 logit_filter=None):
+                 logit_filter=None, weight_decay: float = 0.0, weight_decay_type: str = "L2"):
 
         super().__init__(batch_size, num_workers, lr, epochs, seed, device, fewshot_k, model_dirs, predictions_dir,
-                         normalize, verbose, val_proportion, logit_filter)
-=======
-                 predictions_dir, feature_combiner_cls, normalize=True, amp=True, verbose=False, val_proportion=0,
-                 logit_filter=None, weight_decay: float = 0.0,
-                 weight_decay_type: str = "L2"):
-
-        super().__init__(batch_size, num_workers, lr, epochs, seed, device, fewshot_k, model_dirs, predictions_dir,
-                         normalize, amp, verbose, val_proportion, logit_filter, weight_decay, weight_decay_type)
->>>>>>> 815f13d0
+                         normalize, verbose, val_proportion, logit_filter, weight_decay, weight_decay_type)
 
         self.feature_dirs = feature_dirs
         self.feature_combiner_cls = feature_combiner_cls
@@ -302,20 +270,10 @@
 class EnsembleModelEvaluator(BaseEvaluator):
     def __init__(self, batch_size, num_workers, lr, epochs, seed, device, fewshot_k, model_ids,
                  feature_dirs, model_dirs, predictions_dir, single_prediction_dirs,
-<<<<<<< HEAD
-                 normalize=True, verbose=False, val_proportion=0, logit_filter=None):
-
+                 normalize=True, verbose=False, val_proportion=0, logit_filter=None, weight_decay: float = 0.0,
+                 weight_decay_type: str = "L2"):
         super().__init__(batch_size, num_workers, lr, epochs, seed, device, fewshot_k, model_dirs, predictions_dir,
-                         normalize, verbose, val_proportion, logit_filter)
-=======
-                 normalize=True, amp=True, verbose=False, val_proportion=0, logit_filter=None,
-                 weight_decay: float = 0.0,
-                 weight_decay_type: str = "L2"):
-
-        super().__init__(batch_size, num_workers, lr, epochs, seed, device, fewshot_k, model_dirs, predictions_dir,
-                         normalize, amp, verbose, val_proportion, logit_filter, weight_decay, weight_decay_type)
->>>>>>> 815f13d0
-
+                         normalize, verbose, val_proportion, logit_filter, weight_decay, weight_decay_type)
         self.model_ids = model_ids
         self.feature_dirs = feature_dirs
         self.single_prediction_dirs = single_prediction_dirs
