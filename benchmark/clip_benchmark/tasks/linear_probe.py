import os
import time
from typing import Optional

import numpy as np
import torch
from tqdm import tqdm


class LinearProbe:
<<<<<<< HEAD
    def __init__(self, weight_decay: float, lr: float, epochs: int, device: str, seed: int,
                 logit_filter: Optional[torch.Tensor] = None):
=======
    def __init__(self, weight_decay, lr, epochs, autocast, device, seed, logit_filter=None, weight_decay_type="L2"):
>>>>>>> 815f13d0
        self.weight_decay = weight_decay
        self.weight_decay_type = weight_decay_type
        self.lr = lr
        self.epochs = epochs
        self.device = device
        self.seed = seed
        self.model = None
        self.logit_filter = logit_filter

    @staticmethod
    def assign_learning_rate(param_group, new_lr):
        param_group["lr"] = new_lr

    @staticmethod
    def _warmup_lr(base_lr, warmup_length, step):
        return base_lr * (step + 1) / warmup_length

    def cosine_lr(self, optimizer, base_lrs, warmup_length, steps):
        if not isinstance(base_lrs, list):
            base_lrs = [base_lrs for _ in optimizer.param_groups]
        assert len(base_lrs) == len(optimizer.param_groups)

        def _lr_adjuster(step):
            for param_group, base_lr in zip(optimizer.param_groups, base_lrs):
                if step < warmup_length:
                    lr = self._warmup_lr(base_lr, warmup_length, step)
                else:
                    e = step - warmup_length
                    es = steps - warmup_length
                    lr = 0.5 * (1 + np.cos(np.pi * e / es)) * base_lr
                self.assign_learning_rate(param_group, lr)

        return _lr_adjuster

    def train(self, dataloader, filename=None):
        # We reset the seed to ensure that the model is initialized with the same weights every time
        torch.manual_seed(self.seed)

        if filename is not None and os.path.exists(filename):
            print(f"Loading model from {filename}")
            self.model = torch.load(filename)
            self.model = self.model.to(self.device)
            self.model = torch.nn.DataParallel(self.model, device_ids=[x for x in range(torch.cuda.device_count())])
            return

        input_shape, output_shape = dataloader.dataset[0][0].shape[0], dataloader.dataset.targets.max().item() + 1
        self.model = torch.nn.Linear(input_shape, output_shape)
        devices = [x for x in range(torch.cuda.device_count())]
        self.model = self.model.to(self.device)
        self.model = torch.nn.DataParallel(self.model, device_ids=devices)
        optimizer = torch.optim.AdamW(
            self.model.parameters(),
            lr=self.lr,
            weight_decay=self.weight_decay if self.weight_decay_type == "L2" else 0.0,
        )
        criterion = torch.nn.CrossEntropyLoss()

        len_loader = len(dataloader)
        scheduler = self.cosine_lr(optimizer, self.lr, 0., self.epochs * len_loader)

        for epoch in range(self.epochs):
            end = time.time()
            for i, (x, y) in enumerate(dataloader):
                x, y = x.to(self.device), y.to(self.device)
                step = i + epoch * len_loader
                data_time = time.time() - end
                scheduler(step)

                optimizer.zero_grad()
<<<<<<< HEAD
                pred = self.model(x)
                loss = criterion(pred, y)
=======
                with self.autocast():
                    pred = self.model(x)
                    loss = criterion(pred, y)
                    if self.weight_decay_type == "L1":
                        l1_norm = sum(p.abs().mean() for p in self.model.parameters())
                        loss = loss + self.weight_decay * l1_norm
>>>>>>> 815f13d0

                loss.backward()
                optimizer.step()

                batch_time = time.time() - end
                end = time.time()

                if (i % 20) == 1:
                    num_samples = i * len(x)
                    try:
                        percent_complete = 100.0 * i / len_loader
                        progress_message = f"[{num_samples}/{len_loader} ({percent_complete:.0f}%)]"
                    except TypeError:
                        progress_message = f"[{num_samples} samples]"
                    print(
                        f"Train Epoch: {epoch} {progress_message}\t"
                        f"Loss: {loss.item():.6f}\tData (t) {data_time:.3f}\tBatch (t) {batch_time:.3f}\t"
                        f"LR {optimizer.param_groups[0]['lr']:.5f}"
                    )

        if filename is not None:
            if not os.path.exists(os.path.dirname(filename)):
                os.makedirs(os.path.dirname(filename), exist_ok=True)
            print(f"Saving model to {filename}")
            torch.save(self.model, filename)

        return self.model

    def infer(self, dataloader):
        if self.model is None:
            raise ValueError("Model not trained yet. Call train() first.")
        true, pred = [], []
        with torch.no_grad():
            for x, y in tqdm(dataloader):
                x = x.to(self.device)
                y = y.to(self.device)

                logits = self.model(x)
                if self.logit_filter is not None:
                    logits = logits @ self.logit_filter.T

                pred.append(logits.cpu())
                true.append(y.cpu())

        logits = torch.cat(pred)
        target = torch.cat(true)
        return logits, target<|MERGE_RESOLUTION|>--- conflicted
+++ resolved
@@ -8,12 +8,9 @@
 
 
 class LinearProbe:
-<<<<<<< HEAD
     def __init__(self, weight_decay: float, lr: float, epochs: int, device: str, seed: int,
-                 logit_filter: Optional[torch.Tensor] = None):
-=======
-    def __init__(self, weight_decay, lr, epochs, autocast, device, seed, logit_filter=None, weight_decay_type="L2"):
->>>>>>> 815f13d0
+                 logit_filter: Optional[torch.Tensor] = None, weight_decay_type: str = "L2"):
+
         self.weight_decay = weight_decay
         self.weight_decay_type = weight_decay_type
         self.lr = lr
@@ -83,17 +80,12 @@
                 scheduler(step)
 
                 optimizer.zero_grad()
-<<<<<<< HEAD
+
                 pred = self.model(x)
                 loss = criterion(pred, y)
-=======
-                with self.autocast():
-                    pred = self.model(x)
-                    loss = criterion(pred, y)
-                    if self.weight_decay_type == "L1":
-                        l1_norm = sum(p.abs().mean() for p in self.model.parameters())
-                        loss = loss + self.weight_decay * l1_norm
->>>>>>> 815f13d0
+                if self.weight_decay_type == "L1":
+                    l1_norm = sum(p.abs().mean() for p in self.model.parameters())
+                    loss = loss + self.weight_decay * l1_norm
 
                 loss.backward()
                 optimizer.step()
