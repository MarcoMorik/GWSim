--- conflicted
+++ resolved
@@ -24,7 +24,6 @@
     - `features/imagenet-subset-10k/dinov2-vit-large-p14` contains the
       files `features_test.pt`, `features_train.pt`, `targets_test.pt`, and `targets_train.pt`.
 - `model_similarities`: Directory to store the similarity matrices computed with different metrics between models.
-<<<<<<< HEAD
     - E.g., `model_similarities/imagenet-subset-10k/cka_kernel_linear_unbiased` contains the similarity matrix between
       the features of the models in `benchmark/scripts/model_config.json` computed with the CKA metric with linear
       kernel.
@@ -44,14 +43,6 @@
 python single_model_evaluation.py --models_config ./models_config.json --datasets "wds/imagenet1k wds/imagenetv2 wds/imagenet-a wds/imagenet-r wds/imagenet_sketch"
 python combined_models_evaluation.py --models_config ./models_config.json  --sampling_folder  models_3-samples_10 models_4-samples_10 --datasets "wds/imagenetv2 wds/imagenet-a wds/imagenet-r wds/imagenet_sketch"
 ```
-=======
-  - E.g., `model_similarities/imagenet-subset-10k/cka_kernel_linear_unbiased` contains the similarity matrix between the features of the models in `benchmark/scripts/model_config.json` computed with the CKA metric with linear kernel.
-- `models`: Contains the trained linear probes of each dataset and model for single and combined models, but not ensembles.
-- `results`: 
-  - For each linear probe evaluation mode (`single_model`, `combined_models` and `ensemble`), dataset and model, it contains a `results.db` with the linear probe evaluation metrics.
-  - Additionally, it contains subfolders, e.g., `results/imagenet-subset-10k/dinov2-vit-large-p14/[HYPERPARAMETER]` holding the `test_predictions.csv` file. 
-- `sampling`: Contains the `sampling.csv` files for each dataset, model and number of cluster (k).
-
 
 ## Sampling
 
@@ -72,4 +63,3 @@
 
 To run sampling for multiple model set sizes, we can use `benchmark/scripts/run_sampling.py` \
 which will automatically trigger the necessary jobs.
->>>>>>> 0809f456
